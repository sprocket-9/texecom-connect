version: "3"
services:
  alarm-monitor:
    build: .
    restart: always
    environment:
      - TEXHOST=192.168.1.1
      - UDLPASSWORD=1234
<<<<<<< HEAD
      - BROKER_URL=192.168.1.2
      - BROKER_USER=user
      - BROKER_PASS=pass
=======
      - BROKER_URL=192.168.1.2
>>>>>>> 85fa8e1b
<|MERGE_RESOLUTION|>--- conflicted
+++ resolved
@@ -6,10 +6,6 @@
     environment:
       - TEXHOST=192.168.1.1
       - UDLPASSWORD=1234
-<<<<<<< HEAD
       - BROKER_URL=192.168.1.2
       - BROKER_USER=user
-      - BROKER_PASS=pass
-=======
-      - BROKER_URL=192.168.1.2
->>>>>>> 85fa8e1b
+      - BROKER_PASS=pass